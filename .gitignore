--- conflicted
+++ resolved
@@ -2,15 +2,12 @@
 *.DS_Store
 
 data
-<<<<<<< HEAD
+
 *output*
 *preds*
 *_run
 Pip*
-=======
-*output
-preds
->>>>>>> ac7a02ea
+
 
 Pipfile*
 
