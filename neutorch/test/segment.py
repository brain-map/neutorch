import waterz
import numpy as np

from chunkflow.lib.cartesian_coordinate import Cartesian 
from chunkflow.chunk import Chunk
from chunkflow.volume import load_chunk_or_volume
from chunkflow.volume import PrecomputedVolume, AbstractVolume

<<<<<<< HEAD
affinity_paths = ["/mnt/home/mpaez/ceph/affsmaptrain/train1/affstrain1_vol1.h5"]
                  
                """  "/mnt/home/mpaez/ceph/affsmaptrain/train2/affstrain2_vol1.h5", 
=======
"""
affinity_paths = ["/mnt/home/mpaez/ceph/affsmaptrain/train1/affstrain1_vol1.h5", 
                  "/mnt/home/mpaez/ceph/affsmaptrain/train2/affstrain2_vol1.h5", 
>>>>>>> cac3293a
                  "/mnt/home/mpaez/ceph/affsmaptrain/train3/affstrain3_vol1.h5", 
                  "/mnt/home/mpaez/ceph/affsmaptrain/train4/affstrain4_vol1.h5",
                  "/mnt/home/mpaez/ceph/affsmaptrain/train5/affstrain5_vol1.h5", 
                  "/mnt/home/mpaez/ceph/affsmaptrain/train6/affstrain6_vol1.h5", 
                  "/mnt/home/mpaez/ceph/affsmaptrain/train7/affstrain7_vol1.h5", 
                  "/mnt/home/mpaez/ceph/affsmaptrain/train8/affstrain8_vol1.h5", 
                  "/mnt/home/mpaez/ceph/affsmaptrain/train9/affstrain9_vol1.h5" ]
<<<<<<< HEAD
                """
=======
"""

affinity_paths = ["/mnt/home/mpaez/ceph/affsmaptrain/experim/affstrain1_vol1.h5",
                  "/mnt/home/mpaez/ceph/affsmaptrain/train1/affstrain1_vol1.h5"]
>>>>>>> cac3293a

class segment_methodology():
    def __init__(self, affinity_paths: list):

    @classmethod
    def affinity_methodology(self, paths):
        segmentations = []
        
        threshold = [0, 0.1, 0.2, 0.3, 0.4, 0.5, 0.6, 0.7, 0.8, 0.9, 1.0] 
        for path in paths: 
            affinities = load_chunk_or_volume(path, **kwargs) 
            segmentation = waterz.agglormerate(affinities, threshold)
            segmentations.append(segmentation) 

        return segmentations

if __name__ == '__main__':

    seg = affinity_methodology(affinity_paths)
    print(seg)<|MERGE_RESOLUTION|>--- conflicted
+++ resolved
@@ -6,15 +6,9 @@
 from chunkflow.volume import load_chunk_or_volume
 from chunkflow.volume import PrecomputedVolume, AbstractVolume
 
-<<<<<<< HEAD
-affinity_paths = ["/mnt/home/mpaez/ceph/affsmaptrain/train1/affstrain1_vol1.h5"]
-                  
-                """  "/mnt/home/mpaez/ceph/affsmaptrain/train2/affstrain2_vol1.h5", 
-=======
-"""
+"""                  
 affinity_paths = ["/mnt/home/mpaez/ceph/affsmaptrain/train1/affstrain1_vol1.h5", 
                   "/mnt/home/mpaez/ceph/affsmaptrain/train2/affstrain2_vol1.h5", 
->>>>>>> cac3293a
                   "/mnt/home/mpaez/ceph/affsmaptrain/train3/affstrain3_vol1.h5", 
                   "/mnt/home/mpaez/ceph/affsmaptrain/train4/affstrain4_vol1.h5",
                   "/mnt/home/mpaez/ceph/affsmaptrain/train5/affstrain5_vol1.h5", 
@@ -22,14 +16,10 @@
                   "/mnt/home/mpaez/ceph/affsmaptrain/train7/affstrain7_vol1.h5", 
                   "/mnt/home/mpaez/ceph/affsmaptrain/train8/affstrain8_vol1.h5", 
                   "/mnt/home/mpaez/ceph/affsmaptrain/train9/affstrain9_vol1.h5" ]
-<<<<<<< HEAD
-                """
-=======
 """
 
 affinity_paths = ["/mnt/home/mpaez/ceph/affsmaptrain/experim/affstrain1_vol1.h5",
                   "/mnt/home/mpaez/ceph/affsmaptrain/train1/affstrain1_vol1.h5"]
->>>>>>> cac3293a
 
 class segment_methodology():
     def __init__(self, affinity_paths: list):
