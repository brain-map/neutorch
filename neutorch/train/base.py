--- conflicted
+++ resolved
@@ -88,17 +88,11 @@
             print("Let's use ", gpu_num, " GPUs!")
             # we need to use DistributedDataParallel rather than DataParallel to use multiple GPUs!
             # https://discuss.pytorch.org/t/run-pytorch-on-multiple-gpus/20932/62
-<<<<<<< HEAD
-            model = torch.nn.DistributedDataParallel(
-                model, 
-                device_ids=list(range(torch.cuda.device_count()))
-=======
             # device_ids=list(range(torch.cuda.device_count()))
             model = torch.nn.parallel.DistributedDataParallel(
                 model, 
                 device_ids=list(range(torch.cuda.device_count())),
                 output_device=0,
->>>>>>> 5d0d601e
             )
         # note that we have to wrap the nn.DataParallel(model) before 
         # loading the model since the dictionary is changed after the wrapping 
