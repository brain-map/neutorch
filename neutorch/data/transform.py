--- conflicted
+++ resolved
@@ -9,23 +9,16 @@
 from scipy.ndimage.filters import gaussian_filter
 from skimage.transform import swirl
 from skimage.util import random_noise
-<<<<<<< HEAD
-=======
 
 from .patch import Patch
 
-from reneu.lib.segmentation import seg_to_affs
+try:
+    from reneu.lib.segmentation import seg_to_affs
+except ImportError:
+    pass
 # from copy import deepcopy
->>>>>>> 2890c220
-
-
-<<<<<<< HEAD
-# from reneu.lib.segmentation import seg_to_affs
-# from copy import deepcopy
-
-
-=======
->>>>>>> 2890c220
+
+
 # from scipy.ndimage import affine_transform
 
 DEFAULT_PROBABILITY = .5
@@ -628,17 +621,6 @@
 
     def transform(self, patch: Patch):
         """transform the label to affinity map."""
-<<<<<<< HEAD
-        print(f'patch shape before Label2AffinityMap: {patch.shape}')
-        assert patch.label.shape[0] == 1
-        assert patch.label.shape[1] == 1
-        assert patch.label.ndim == 5
-        label = patch.label[0,0,...]
-        patch.label = seg_to_affs(label)
-        patch.image = patch.image[:,:, 1:, 1:, 1:]
-        assert patch.image.shape[-3:] == patch.label.shape[-3:]
-        print(f'patch shape after Label2AffinityMap: {patch.shape}')
-=======
         assert patch.label.shape[0] == 1
         assert patch.label.shape[1] == 1
         assert patch.label.ndim == 5
@@ -646,18 +628,14 @@
         patch.label =  np.expand_dims(affs_ref, axis=0)
         # print(f'patch shape after Label2AffinityMap: {patch.shape}')
         return patch
->>>>>>> 2890c220
 
     @cached_property
     def shrink_size(self):
         return (1, 1, 1, 0, 0, 0)
-<<<<<<< HEAD
-=======
     
     def shrink(self, patch: Patch):
         # the label is already shrinked, so we only need to shrink the image
         patch.image = patch.image[:,:, 1:, 1:, 1:]
->>>>>>> 2890c220
 
 class Compose(object):
     def __init__(self, transforms: list):
@@ -681,15 +659,6 @@
 
     def __call__(self, patch: Patch):
         for transform in self.transforms:
-<<<<<<< HEAD
-            print(f'patch size before {transform} with shrink size of {transform.shrink_size}: {patch.shape}')
-            transform(patch)
-            print(f'patch size after {transform} with shrink size of {transform.shrink_size}: {patch.shape}')
-        # after the transformation, the stride of array
-        # could be negative, and pytorch could not tranform
-        # the array to Tensor. Copy can fix it.
-        print(f'patch shape after Compose call: {patch.shape}')
-=======
             # print(f'patch size before {transform} with shrink size of {transform.shrink_size}: {patch.shape}')
             transform(patch)
             # print(f'patch size after {transform} with shrink size of {transform.shrink_size}: {patch.shape}')
@@ -697,6 +666,5 @@
         # could be negative, and pytorch could not tranform
         # the array to Tensor. Copy can fix it.
         # print(f'patch shape after Compose call: {patch.shape}')
->>>>>>> 2890c220
         patch.image = patch.image.copy()
         patch.label = patch.label.copy()
